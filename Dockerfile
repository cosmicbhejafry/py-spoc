FROM --platform=linux/amd64 python:3.9-slim-buster

<<<<<<< HEAD
# Octave install
RUN apt-get update \
    && apt-get install -y octave less python-scipy libblas-dev liblapack-dev gfortran redis-server \
    && apt-get autoclean && apt-get clean \
    && rm -rf /var/lib/apt/lists/* /tmp/* /var/tmp/*

# Java install
RUN apt-get update && \
    apt-get install -y default-jdk && \ rm -rf /var/lib/apt/lists/

# Set the working directory
=======
# Set the working directory 
>>>>>>> b6d6052b
WORKDIR /pyspi_project

# Copy the current directory contents into the container 
COPY . .

# Update the package index and install essential packages 
RUN apt-get update && apt-get install -y build-essential octave 


# Install any needed packages specified in requirements.txt
RUN pip install --upgrade pip setuptools
RUN pip install --no-cache-dir -r requirements.txt && \
    python setup.py install

# Make port 80 available to communicate with other containters if needed 
# EXPOSE 80

# Define environment variable
#ENV NAME 

# Run app.py when the container launches
CMD ["python"]<|MERGE_RESOLUTION|>--- conflicted
+++ resolved
@@ -1,20 +1,6 @@
 FROM --platform=linux/amd64 python:3.9-slim-buster
 
-<<<<<<< HEAD
-# Octave install
-RUN apt-get update \
-    && apt-get install -y octave less python-scipy libblas-dev liblapack-dev gfortran redis-server \
-    && apt-get autoclean && apt-get clean \
-    && rm -rf /var/lib/apt/lists/* /tmp/* /var/tmp/*
-
-# Java install
-RUN apt-get update && \
-    apt-get install -y default-jdk && \ rm -rf /var/lib/apt/lists/
-
-# Set the working directory
-=======
 # Set the working directory 
->>>>>>> b6d6052b
 WORKDIR /pyspi_project
 
 # Copy the current directory contents into the container 
