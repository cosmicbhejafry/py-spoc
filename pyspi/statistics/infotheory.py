import jpype as jp
import numpy as np
from pyspi import utils
from oct2py import octave, Struct
import copy
import os
import logging

from pyspi.base import Undirected, Directed, Unsigned, parse_univariate, parse_bivariate

"""
Contains relevant dependence statistics from the information theory community.
"""
if not jp.isJVMStarted():
    jarloc = (
        os.path.dirname(os.path.abspath(__file__)) + "/../lib/jidt/infodynamics.jar"
    )
    # Change to debug info
    logging.debug(f"Starting JVM with java class {jarloc}.")
    jp.startJVM(jp.getDefaultJVMPath(), "-ea", "-Djava.class.path=" + jarloc)


class JIDTBase(Unsigned):

<<<<<<< HEAD
class jidt_base(unsigned):

=======
>>>>>>> c06e1a04
    # List of (currently) modifiable parameters
    _NNK_PROP_NAME = "k"
    _AUTO_EMBED_METHOD_PROP_NAME = "AUTO_EMBED_METHOD"
    _DYN_CORR_EXCL_PROP_NAME = "DYN_CORR_EXCL"
    _KERNEL_WIDTH_PROP_NAME = "KERNEL_WIDTH"
    _K_HISTORY_PROP_NAME = "k_HISTORY"
    _K_TAU_PROP_NAME = "k_TAU"
    _L_HISTORY_PROP_NAME = "l_HISTORY"
    _L_TAU_PROP_NAME = "l_TAU"
    _K_SEARCH_MAX_PROP_NAME = "AUTO_EMBED_K_SEARCH_MAX"
    _TAU_SEARCH_MAX_PROP_NAME = "AUTO_EMBED_TAU_SEARCH_MAX"
    _BIAS_CORRECTION = "BIAS_CORRECTION"
    _NORMALISE = "NORMALISE"

    _base_class = jp.JPackage("infodynamics.measures.continuous")

    def __init__(
        self, estimator="gaussian", kernel_width=0.5, prop_k=4, dyn_corr_excl=None
    ):

        self._estimator = estimator
        self._kernel_width = kernel_width
        self._prop_k = prop_k
        self._dyn_corr_excl = dyn_corr_excl
        self._entropy_calc = self._getcalc("entropy")

        self.identifier = self.identifier + "_" + estimator
        if estimator == "kraskov":
            self.identifier = self.identifier + "_NN-{}".format(prop_k)
            self.labels = self.labels + ["nonlinear"]
        elif estimator == "kernel":
            self.identifier = self.identifier + "_W-{}".format(kernel_width)
            self.labels = self.labels + ["nonlinear"]
        elif estimator == "symbolic":
            if not isinstance(self, TransferEntropy):
                raise NotImplementedError(
                    "Symbolic estimator is only available for transfer entropy."
                )
            self.labels = self.labels + ["symbolic"]
            self._dyn_corr_excl = None
            return
        else:
            self.labels = self.labels + ["linear"]
            self._dyn_corr_excl = None

        if self._dyn_corr_excl:
            self.identifier = self.identifier + "_DCE"

    def __getstate__(self):
        state = dict(self.__dict__)
        try:
            del state["_entropy_calc"]
        except KeyError:
            pass
        try:
            del state["_calc"]
        except KeyError:
            pass

        if "_entropy_calc" in state.keys() or "_calc" in state.keys():
            logging.info(f"{self.identifier} contains a calculator still")
        return state

    def __setstate__(self, state):
        """Re-initialise the calculator"""
        # Re-initialise
        self.__dict__.update(state)
        self._entropy_calc = self._getcalc("entropy")

    def __deepcopy__(self, memo):
        newone = type(self)()
        newone.__dict__.update(self.__dict__)
        for attr in newone.__dict__:
            setattr(newone, attr, copy.deepcopy(getattr(self, attr), memo))
        return newone

    def _setup(self, calc):
        if self._estimator == "kernel":
            calc.setProperty(self._KERNEL_WIDTH_PROP_NAME, str(self._kernel_width))
        elif self._estimator == "kraskov":
            calc.setProperty(self._NNK_PROP_NAME, str(self._prop_k))

        calc.setProperty(self._BIAS_CORRECTION, "false")

        return calc

    def _getkey(self):
        if self._estimator == "kernel":
            return (self._estimator, self._kernel_width)
        elif self._estimator == "kraskov":
            return (self._estimator, self._prop_k)
        else:
            return (self._estimator,)

    def _getcalc(self, measure):
        if measure == "entropy":
            if self._estimator == "kernel":
                calc = self._base_class.kernel.EntropyCalculatorMultiVariateKernel()
            elif self._estimator == "kozachenko":
                calc = (
                    self._base_class.kozachenko.EntropyCalculatorMultiVariateKozachenko()
                )
            else:
                calc = self._base_class.gaussian.EntropyCalculatorMultiVariateGaussian()
        elif measure == "MutualInfo":
            if self._estimator == "kernel":
                calc = self._base_class.kernel.MutualInfoCalculatorMultiVariateKernel()
            elif self._estimator == "kraskov":
                calc = (
                    self._base_class.kraskov.MutualInfoCalculatorMultiVariateKraskov1()
                )
            else:
                calc = (
                    self._base_class.gaussian.MutualInfoCalculatorMultiVariateGaussian()
                )
        elif measure == "TransferEntropy":
            if self._estimator == "kernel":
                calc = self._base_class.kernel.TransferEntropyCalculatorKernel()
            elif self._estimator == "kraskov":
                calc = self._base_class.kraskov.TransferEntropyCalculatorKraskov()
            else:
                calc = self._base_class.gaussian.TransferEntropyCalculatorGaussian()
        else:
            raise TypeError(f"Unknown measure: {measure}")

        return self._setup(calc)

    # No Theiler window yet (can it be done?)
    @parse_univariate
    def _compute_entropy(self, data, i=None):
        if not hasattr(data, "entropy"):
            data.entropy = {}

        key = self._getkey()
        if key not in data.entropy:
            data.entropy[key] = np.full((data.n_processes,), -np.inf)

        if data.entropy[key][i] == -np.inf:
            x = np.squeeze(data.to_numpy()[i])
            self._entropy_calc.initialise(1)
            self._entropy_calc.setObservations(jp.JArray(jp.JDouble, 1)(x))
            data.entropy[key][
                i
            ] = self._entropy_calc.computeAverageLocalOfObservations()

        return data.entropy[key][i]

    # No Theiler window yet (can it be done?)
    @parse_bivariate
    def _compute_JointEntropy(self, data, i, j):
        if not hasattr(data, "JointEntropy"):
            data.JointEntropy = {}

        key = self._getkey()
        if key not in data.JointEntropy:
            data.JointEntropy[key] = np.full(
                (data.n_processes, data.n_processes), -np.inf
            )

        if data.JointEntropy[key][i, j] == -np.inf:
            x, y = data.to_numpy()[[i, j]]

            self._entropy_calc.initialise(2)
<<<<<<< HEAD
            self._entropy_calc.setObservations(jp.JArray(jp.JDouble, 2)(np.concatenate([x,y],axis=1)))
            data.joint_entropy[key][i,j] = self._entropy_calc.computeAverageLocalOfObservations()
            data.joint_entropy[key][j,i] = data.joint_entropy[key][i,j]

        return data.joint_entropy[key][i,j]
=======
            self._entropy_calc.setObservations(
                jp.JArray(jp.JDouble, 2)(np.concatenate([x, y], axis=1))
            )
            data.JointEntropy[key][
                i, j
            ] = self._entropy_calc.computeAverageLocalOfObservations()
            data.JointEntropy[key][j, i] = data.JointEntropy[key][i, j]

        return data.JointEntropy[key][i, j]
>>>>>>> c06e1a04

    # No Theiler window yet (can it be done?)
    """
    TODO: match this function with previous ones (perhaps always allow multiple i's and j's)
    """

    def _compute_conditional_entropy(self, X, Y):
        XY = np.concatenate([X, Y], axis=1)

        self._entropy_calc.initialise(XY.shape[1])
        self._entropy_calc.setObservations(jp.JArray(jp.JDouble, XY.ndim)(XY))
        H_XY = self._entropy_calc.computeAverageLocalOfObservations()

        self._entropy_calc.initialise(Y.shape[1])
        self._entropy_calc.setObservations(jp.JArray(jp.JDouble, Y.ndim)(Y))
        H_Y = self._entropy_calc.computeAverageLocalOfObservations()

        return H_XY - H_Y

    def _set_theiler_window(self, data, i, j):
        if self._dyn_corr_excl == "AUTO":
            if not hasattr(data, "theiler"):
                z = data.to_numpy()
                theiler_window = -np.ones((data.n_processes, data.n_processes))
                # Compute effective sample size for each pair
                for _i in range(data.n_processes):
                    targ = z[_i]
                    for _j in range(_i + 1, data.n_processes):
                        src = z[_j]
                        # Init the Theiler window using Bartlett's formula
                        theiler_window[_i, _j] = 2 * np.dot(
                            utils.acf(src), utils.acf(targ)
                        )
                        theiler_window[_j, _i] = theiler_window[_i, _j]
                data.theiler = theiler_window

            self._calc.setProperty(
                self._DYN_CORR_EXCL_PROP_NAME, str(int(data.theiler[i, j]))
            )
        elif self._dyn_corr_excl is not None:
            self._calc.setProperty(
                self._DYN_CORR_EXCL_PROP_NAME, str(int(self._dyn_corr_excl))
            )


class JointEntropy(JIDTBase, Undirected):

    name = "Joint entropy"
    identifier = "je"
    labels = ["unsigned", "infotheory", "unordered", "undirected"]

    def __init__(self, **kwargs):
        super().__init__(**kwargs)

    @parse_bivariate
    def bivariate(self, data, i=None, j=None):
        return self._compute_JointEntropy(data, i=i, j=j)


class ConditionalEntropy(JIDTBase, Directed):

    name = "Conditional entropy"
    identifier = "ce"
    labels = ["unsigned", "infotheory", "unordered", "directed"]

    def __init__(self, **kwargs):
        super().__init__(**kwargs)

    @parse_bivariate
<<<<<<< HEAD
    def bivariate(self,data,i=None,j=None):
        return self._compute_joint_entropy(data,i=i,j=j) - self._compute_entropy(data,i=i)

class mutual_info(jidt_base,undirected):
=======
    def bivariate(self, data, i=None, j=None):
        return self._compute_JointEntropy(data, i=i, j=j) - self._compute_entropy(
            data, i=i
        )


class MutualInfo(JIDTBase, Undirected):
>>>>>>> c06e1a04
    name = "Mutual information"
    identifier = "mi"
    labels = ["unsigned", "infotheory", "unordered", "undirected"]

    def __init__(self, **kwargs):
        super().__init__(**kwargs)
        self._calc = self._getcalc("MutualInfo")

    def __setstate__(self, state):
        super().__setstate__(state)
        self.__dict__.update(state)
        self._calc = self._getcalc("MutualInfo")

    @parse_bivariate
    def bivariate(self, data, i=None, j=None, verbose=False):
        """Compute mutual information between Y and X"""
        self._set_theiler_window(data, i, j)
        self._calc.initialise(1, 1)

        try:
            src, targ = data.to_numpy(squeeze=True)[[i, j]]
            self._calc.setObservations(
                jp.JArray(jp.JDouble)(src), jp.JArray(jp.JDouble)(targ)
            )
            return self._calc.computeAverageLocalOfObservations()
        except:
            logging.warning(
                "MI calcs failed. Maybe check input data for Cholesky factorisation?"
            )
            return np.NaN


class TimeLaggedMutualInfo(MutualInfo):
    name = "Time-lagged mutual information"
    identifier = "tlmi"
    labels = ["unsigned", "infotheory", "temporal", "undirected"]

    def __init__(self, **kwargs):
        super().__init__(**kwargs)
        self._calc = self._getcalc("MutualInfo")

    def __setstate__(self, state):
        """Re-initialise the calculator"""
        super().__setstate__(state)
        self.__dict__.update(state)
        self._calc = self._getcalc("MutualInfo")

    @parse_bivariate
    def bivariate(self, data, i=None, j=None, verbose=False):
        self._set_theiler_window(data, i, j)
        self._calc.initialise(1, 1)
        try:
            src, targ = data.to_numpy(squeeze=True)[[i, j]]
            src = src[:-1]
            targ = targ[1:]
            self._calc.setObservations(
                jp.JArray(jp.JDouble, 1)(src), jp.JArray(jp.JDouble, 1)(targ)
            )
            return self._calc.computeAverageLocalOfObservations()
        except:
            logging.warning(
                "Time-lagged MI calcs failed. Maybe check input data for Cholesky factorisation?"
            )
            return np.NaN


class TransferEntropy(JIDTBase, Directed):

    name = "Transfer entropy"
    identifier = "te"
    labels = ["unsigned", "embedding", "infotheory", "temporal", "directed"]

    def __init__(
        self,
        auto_embed_method=None,
        k_search_max=None,
        tau_search_max=None,
        k_history=1,
        k_tau=1,
        l_history=1,
        l_tau=1,
        **kwargs,
    ):

        if "estimator" not in kwargs.keys() or kwargs["estimator"] == "gaussian":
            self.identifier = "gc"
        super().__init__(**kwargs)
        self._calc = self._getcalc("TransferEntropy")

        # Auto-embedding
        if auto_embed_method is not None:
            self._calc.setProperty(self._AUTO_EMBED_METHOD_PROP_NAME, auto_embed_method)
            self._calc.setProperty(self._K_SEARCH_MAX_PROP_NAME, str(k_search_max))
            if self._estimator != "kernel":
                self.identifier = self.identifier + "_k-max-{}_tau-max-{}".format(
                    k_search_max, tau_search_max
                )
                self._calc.setProperty(
                    self._TAU_SEARCH_MAX_PROP_NAME, str(tau_search_max)
                )
            else:
                self.identifier = self.identifier + "_k-max-{}".format(k_search_max)
            # Set up calculator
        else:
            self._calc.setProperty(self._K_HISTORY_PROP_NAME, str(k_history))
            if self._estimator != "kernel":
                self._calc.setProperty(self._K_TAU_PROP_NAME, str(k_tau))
                self._calc.setProperty(self._L_HISTORY_PROP_NAME, str(l_history))
                self._calc.setProperty(self._L_TAU_PROP_NAME, str(l_tau))
                self.identifier = self.identifier + "_k-{}_kt-{}_l-{}_lt-{}".format(
                    k_history, k_tau, l_history, l_tau
                )
            else:
                self.identifier = self.identifier + "_k-{}".format(k_history)

    def __setstate__(self, state):
        """Re-initialise the calculator"""
        # Re-initialise
        super().__setstate__(state)
        self.__dict__.update(state)
        self._calc = self._getcalc("TransferEntropy")

    @parse_bivariate
    def bivariate(self, data, i=None, j=None, verbose=False):
        """
        Compute transfer entropy from i->j
        """
        self._set_theiler_window(data, i, j)
        self._calc.initialise()
        src, targ = data.to_numpy(squeeze=True)[[i, j]]
        try:
            self._calc.setObservations(
                jp.JArray(jp.JDouble, 1)(src), jp.JArray(jp.JDouble, 1)(targ)
            )
            return self._calc.computeAverageLocalOfObservations()
        except Exception as err:
            logging.warning(f"TE calcs failed: {err}.")
            return np.NaN


class CrossmapEntropy(JIDTBase, Directed):

    name = "Cross-map entropy"
    identifier = "xme"
    labels = ["unsigned", "infotheory", "temporal", "directed"]

    def __init__(self, history_length=10, **kwargs):
        super().__init__(**kwargs)
        self.identifier += f"_k{history_length}"
        self._history_length = history_length

    @parse_bivariate
    def bivariate(self, data, i=None, j=None):
        src, targ = data.to_numpy(squeeze=True)[[i, j]]
        k = self._history_length
        targ_future = targ[k:]
        src_past = np.expand_dims(src[k - 1 : -1], axis=1)
        for i in range(2, k):
            src_past = np.append(
                src_past, np.expand_dims(src[k - i : -i], axis=1), axis=1
            )

        joint = np.concatenate([src_past, np.expand_dims(targ_future, axis=1)], axis=1)

        self._entropy_calc.initialise(joint.shape[1])
        self._entropy_calc.setObservations(jp.JArray(jp.JDouble, 2)(joint))
        H_xy = self._entropy_calc.computeAverageLocalOfObservations()

        self._entropy_calc.initialise(src_past.shape[1])
        self._entropy_calc.setObservations(jp.JArray(jp.JDouble, 2)(src_past))
        H_y = self._entropy_calc.computeAverageLocalOfObservations()

        return H_xy - H_y


class CausalEntropy(JIDTBase, Directed):

    name = "Causally conditioned entropy"
    identifier = "cce"
    labels = ["unsigned", "infotheory", "temporal", "directed"]

    def __init__(self, n=5, **kwargs):
        super().__init__(**kwargs)
        self._n = n

    def _compute_causal_entropy(self, src, targ):
<<<<<<< HEAD
        m_utils = jp.JPackage('infodynamics.utils').MatrixUtils

        src = np.squeeze(src)
        targ = np.squeeze(targ)

        print(f"targ[-2:]: {targ[-2:]}")
        H = 0
        for i in range(1, self._n):
            Yp = m_utils.makeDelayEmbeddingVector(jp.JArray(jp.JDouble,1)(targ), i-1)[:-1]
            Xp = m_utils.makeDelayEmbeddingVector(jp.JArray(jp.JDouble,1)(src), i)
            XYp = np.concatenate([Yp, Xp],axis=1)

            Yf = np.expand_dims(targ[i-1:],1)
            print(f"Yp[-2:]: {Yp[-1]}")
            print(f"Yf[-2:]: {Yf[-1]}")
            H = H + self._compute_conditional_entropy(Yf, XYp) / (self._n - 1)
=======
        mUtils = jp.JPackage("infodynamics.utils").MatrixUtils
        H = 0
        src = np.squeeze(src)
        targ = np.squeeze(targ)
        for i in range(2, self._n):
            Yp = mUtils.makeDelayEmbeddingVector(jp.JArray(jp.JDouble, 1)(targ), i - 1)[
                1:
            ]
            Xp = mUtils.makeDelayEmbeddingVector(jp.JArray(jp.JDouble, 1)(src), i)
            XYp = np.concatenate([Yp, Xp], axis=1)

            Yf = np.expand_dims(targ[i - 1 :], 1)
            H = H + self._compute_conditional_entropy(Yf, XYp)
>>>>>>> c06e1a04
        return H

    def _getkey(self):
        return super(CausalEntropy, self)._getkey() + (self._n,)

    @parse_bivariate
    def bivariate(self, data, i=None, j=None):
        if not hasattr(data, "CausalEntropy"):
            data.CausalEntropy = {}

        key = self._getkey()
        if key not in data.CausalEntropy:
            data.CausalEntropy[key] = np.full(
                (data.n_processes, data.n_processes), -np.inf
            )

        if data.CausalEntropy[key][i, j] == -np.inf:
            z = data.to_numpy(squeeze=True)
            data.CausalEntropy[key][i, j] = self._compute_causal_entropy(z[i], z[j])

        return data.CausalEntropy[key][i, j]


class DirectedInfo(CausalEntropy, Directed):

    name = "Directed information"
    identifier = "di"
    labels = ["unsigned", "infotheory", "temporal", "directed"]

<<<<<<< HEAD
    def __init__(self,n=5,**kwargs):
=======
    def __init__(self, n=10, **kwargs):
>>>>>>> c06e1a04
        super().__init__(**kwargs)
        self._n = n

    @parse_bivariate
<<<<<<< HEAD
    def bivariate(self,data,i=None,j=None):
        """ Compute directed information from i to j
        """
        entropy = self._compute_entropy(data, j)
        causal_entropy = super(directed_info,self).bivariate(data, i=i, j=j)
=======
    def bivariate(self, data, i=None, j=None):
        """Compute directed information from i to j"""
        # Would prefer to match these two calls
        entropy = self._compute_entropy(data, j)
        CausalEntropy = super(DirectedInfo, self).bivariate(data, i=i, j=j)

        return entropy - CausalEntropy
>>>>>>> c06e1a04


class StochasticInteraction(JIDTBase, Undirected):

    name = "Stochastic interaction"
    identifier = "si"
    labels = ["unsigned", "infotheory", "temporal", "undirected"]

    def __init__(self, delay=1, **kwargs):
        super().__init__(**kwargs)
        self._delay = delay
        self.identifier += f"_k-{delay}"

    @parse_bivariate
    def bivariate(self, data, i=None, j=None, verbose=False):
        x, y = data.to_numpy()[[i, j]]
        xy = np.concatenate([x, y], axis=1)
        tau = self._delay

        H_joint = self._compute_conditional_entropy(xy[tau:], xy[:-tau])
        H_src = self._compute_conditional_entropy(x[tau:], x[:-tau])
        H_targ = self._compute_conditional_entropy(y[tau:], y[:-tau])

        return H_src + H_targ - H_joint

<<<<<<< HEAD
class integrated_information(undirected,unsigned):
=======

class IntegratedInfo(Undirected, Unsigned):
>>>>>>> c06e1a04

    name = "Integrated information"
    identifier = "phi"
    labels = ["linear", "unsigned", "infotheory", "temporal", "undirected"]

    def __init__(self, phitype="star", delay=1, normalization=0):
        self._params = Struct()
        self._params["tau"] = 1
        self._options = Struct()
<<<<<<< HEAD
        self._options['type_of_phi'] = phitype
        self._options['type_of_dist'] = 'Gauss'
        self._options['normalization'] = normalization
        self.identifier += f'_{phitype}_t-{delay}_norm-{normalization}'

    @parse_bivariate
    def bivariate(self,data,i=None,j=None,verbose=False):

        if not octave.exist('phi_comp'):
            path = os.path.dirname(os.path.abspath(__file__)) + '/../lib/PhiToolbox/'
            octave.addpath(octave.genpath(path))

        P = [1, 2]
        Z = data.to_numpy(squeeze=True)[[i,j]]
=======
        self._options["type_of_phi"] = phitype
        self._options["type_of_dist"] = "Gauss"
        self._options["normalization"] = normalization
        self.identifier += f"_{phitype}_t-{delay}_norm-{normalization}"

    @parse_bivariate
    def bivariate(self, data, i=None, j=None, verbose=False):

        if not octave.exist("phi_comp"):
            path = os.path.dirname(os.path.abspath(__file__)) + "/../lib/PhiToolbox/"
            octave.addpath(octave.genpath(path))

        P = [1, 2]
        Z = data.to_numpy(squeeze=True)[[i, j]]
>>>>>>> c06e1a04

        return octave.phi_comp(Z, P, self._params, self._options)<|MERGE_RESOLUTION|>--- conflicted
+++ resolved
@@ -22,11 +22,6 @@
 
 class JIDTBase(Unsigned):
 
-<<<<<<< HEAD
-class jidt_base(unsigned):
-
-=======
->>>>>>> c06e1a04
     # List of (currently) modifiable parameters
     _NNK_PROP_NAME = "k"
     _AUTO_EMBED_METHOD_PROP_NAME = "AUTO_EMBED_METHOD"
@@ -190,13 +185,6 @@
             x, y = data.to_numpy()[[i, j]]
 
             self._entropy_calc.initialise(2)
-<<<<<<< HEAD
-            self._entropy_calc.setObservations(jp.JArray(jp.JDouble, 2)(np.concatenate([x,y],axis=1)))
-            data.joint_entropy[key][i,j] = self._entropy_calc.computeAverageLocalOfObservations()
-            data.joint_entropy[key][j,i] = data.joint_entropy[key][i,j]
-
-        return data.joint_entropy[key][i,j]
-=======
             self._entropy_calc.setObservations(
                 jp.JArray(jp.JDouble, 2)(np.concatenate([x, y], axis=1))
             )
@@ -206,7 +194,6 @@
             data.JointEntropy[key][j, i] = data.JointEntropy[key][i, j]
 
         return data.JointEntropy[key][i, j]
->>>>>>> c06e1a04
 
     # No Theiler window yet (can it be done?)
     """
@@ -276,12 +263,6 @@
         super().__init__(**kwargs)
 
     @parse_bivariate
-<<<<<<< HEAD
-    def bivariate(self,data,i=None,j=None):
-        return self._compute_joint_entropy(data,i=i,j=j) - self._compute_entropy(data,i=i)
-
-class mutual_info(jidt_base,undirected):
-=======
     def bivariate(self, data, i=None, j=None):
         return self._compute_JointEntropy(data, i=i, j=j) - self._compute_entropy(
             data, i=i
@@ -289,7 +270,6 @@
 
 
 class MutualInfo(JIDTBase, Undirected):
->>>>>>> c06e1a04
     name = "Mutual information"
     identifier = "mi"
     labels = ["unsigned", "infotheory", "unordered", "undirected"]
@@ -475,39 +455,20 @@
         super().__init__(**kwargs)
         self._n = n
 
-    def _compute_causal_entropy(self, src, targ):
-<<<<<<< HEAD
-        m_utils = jp.JPackage('infodynamics.utils').MatrixUtils
+    def _compute_causal_entropy(self,  src,  targ):
+        m_utils = jp.JPackage("infodynamics.utils").MatrixUtils
 
         src = np.squeeze(src)
         targ = np.squeeze(targ)
 
-        print(f"targ[-2:]: {targ[-2:]}")
         H = 0
-        for i in range(1, self._n):
-            Yp = m_utils.makeDelayEmbeddingVector(jp.JArray(jp.JDouble,1)(targ), i-1)[:-1]
-            Xp = m_utils.makeDelayEmbeddingVector(jp.JArray(jp.JDouble,1)(src), i)
-            XYp = np.concatenate([Yp, Xp],axis=1)
-
-            Yf = np.expand_dims(targ[i-1:],1)
-            print(f"Yp[-2:]: {Yp[-1]}")
-            print(f"Yf[-2:]: {Yf[-1]}")
-            H = H + self._compute_conditional_entropy(Yf, XYp) / (self._n - 1)
-=======
-        mUtils = jp.JPackage("infodynamics.utils").MatrixUtils
-        H = 0
-        src = np.squeeze(src)
-        targ = np.squeeze(targ)
-        for i in range(2, self._n):
-            Yp = mUtils.makeDelayEmbeddingVector(jp.JArray(jp.JDouble, 1)(targ), i - 1)[
-                1:
-            ]
-            Xp = mUtils.makeDelayEmbeddingVector(jp.JArray(jp.JDouble, 1)(src), i)
-            XYp = np.concatenate([Yp, Xp], axis=1)
+        for i in range(1,  self._n):
+            Yp = m_utils.makeDelayEmbeddingVector(jp.JArray(jp.JDouble, 1)(targ), i - 1)[:-1]
+            Xp = m_utils.makeDelayEmbeddingVector(jp.JArray(jp.JDouble, 1)(src), i)
+            XYp = np.concatenate([Yp,  Xp], axis=1)
 
             Yf = np.expand_dims(targ[i - 1 :], 1)
-            H = H + self._compute_conditional_entropy(Yf, XYp)
->>>>>>> c06e1a04
+            H = H + self._compute_conditional_entropy(Yf,  XYp) / (self._n - 1)
         return H
 
     def _getkey(self):
@@ -515,20 +476,20 @@
 
     @parse_bivariate
     def bivariate(self, data, i=None, j=None):
-        if not hasattr(data, "CausalEntropy"):
-            data.CausalEntropy = {}
+        if not hasattr(data, "causal_entropy"):
+            data.causal_entropy = {}
 
         key = self._getkey()
-        if key not in data.CausalEntropy:
-            data.CausalEntropy[key] = np.full(
+        if key not in data.causal_entropy:
+            data.causal_entropy[key] = np.full(
                 (data.n_processes, data.n_processes), -np.inf
             )
 
-        if data.CausalEntropy[key][i, j] == -np.inf:
+        if data.causal_entropy[key][i, j] == -np.inf:
             z = data.to_numpy(squeeze=True)
-            data.CausalEntropy[key][i, j] = self._compute_causal_entropy(z[i], z[j])
-
-        return data.CausalEntropy[key][i, j]
+            data.causal_entropy[key][i, j] = self._compute_causal_entropy(z[i], z[j])
+
+        return data.causal_entropy[key][i, j]
 
 
 class DirectedInfo(CausalEntropy, Directed):
@@ -537,30 +498,17 @@
     identifier = "di"
     labels = ["unsigned", "infotheory", "temporal", "directed"]
 
-<<<<<<< HEAD
-    def __init__(self,n=5,**kwargs):
-=======
-    def __init__(self, n=10, **kwargs):
->>>>>>> c06e1a04
+    def __init__(self, n=5, **kwargs):
         super().__init__(**kwargs)
         self._n = n
 
     @parse_bivariate
-<<<<<<< HEAD
-    def bivariate(self,data,i=None,j=None):
-        """ Compute directed information from i to j
-        """
-        entropy = self._compute_entropy(data, j)
-        causal_entropy = super(directed_info,self).bivariate(data, i=i, j=j)
-=======
     def bivariate(self, data, i=None, j=None):
         """Compute directed information from i to j"""
-        # Would prefer to match these two calls
-        entropy = self._compute_entropy(data, j)
-        CausalEntropy = super(DirectedInfo, self).bivariate(data, i=i, j=j)
-
-        return entropy - CausalEntropy
->>>>>>> c06e1a04
+        entropy = self._compute_entropy(data,  j)
+        causal_entropy = super(DirectedInfo, self).bivariate(data,  i=i,  j=j)
+
+        return entropy - causal_entropy
 
 
 class StochasticInteraction(JIDTBase, Undirected):
@@ -586,12 +534,7 @@
 
         return H_src + H_targ - H_joint
 
-<<<<<<< HEAD
-class integrated_information(undirected,unsigned):
-=======
-
-class IntegratedInfo(Undirected, Unsigned):
->>>>>>> c06e1a04
+class IntegratedInformation(Undirected, Unsigned):
 
     name = "Integrated information"
     identifier = "phi"
@@ -601,36 +544,19 @@
         self._params = Struct()
         self._params["tau"] = 1
         self._options = Struct()
-<<<<<<< HEAD
-        self._options['type_of_phi'] = phitype
-        self._options['type_of_dist'] = 'Gauss'
-        self._options['normalization'] = normalization
-        self.identifier += f'_{phitype}_t-{delay}_norm-{normalization}'
-
-    @parse_bivariate
-    def bivariate(self,data,i=None,j=None,verbose=False):
-
-        if not octave.exist('phi_comp'):
-            path = os.path.dirname(os.path.abspath(__file__)) + '/../lib/PhiToolbox/'
-            octave.addpath(octave.genpath(path))
-
-        P = [1, 2]
-        Z = data.to_numpy(squeeze=True)[[i,j]]
-=======
         self._options["type_of_phi"] = phitype
         self._options["type_of_dist"] = "Gauss"
         self._options["normalization"] = normalization
         self.identifier += f"_{phitype}_t-{delay}_norm-{normalization}"
 
     @parse_bivariate
-    def bivariate(self, data, i=None, j=None, verbose=False):
+    def bivariate(self, data, i=None, j=None):
 
         if not octave.exist("phi_comp"):
             path = os.path.dirname(os.path.abspath(__file__)) + "/../lib/PhiToolbox/"
             octave.addpath(octave.genpath(path))
 
         P = [1, 2]
-        Z = data.to_numpy(squeeze=True)[[i, j]]
->>>>>>> c06e1a04
+        Z = data.to_numpy(squeeze=True)[[i,j]]
 
         return octave.phi_comp(Z, P, self._params, self._options)